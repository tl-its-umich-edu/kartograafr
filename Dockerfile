--- conflicted
+++ resolved
@@ -31,25 +31,26 @@
 RUN mkdir -p -v /var/log/kartograafr
 RUN mkdir -p -v /var/log/kartograafr/courses
 
-<<<<<<< HEAD
+# defer to the startup script.
+#<<<<<<< HEAD
 # Add the cron entry for kartograafr defaults to dev crontab
 
 ## TODO: make the specific cron source file settable depending on environment variable.
- RUN cat /usr/local/apps/kartograafr/rootdir_etc_cron.d/kartograafr.dev >> /etc/cron.d/kartograafr
+ #RUN cat /usr/local/apps/kartograafr/rootdir_etc_cron.d/kartograafr.dev >> /etc/cron.d/kartograafr
 #RUN cat /usr/local/apps/kartograafr/rootdir_etc_cron.d/kartograafr >> /etc/cron.d/kartograafr
 
-RUN crontab /etc/cron.d/kartograafr
+#RUN crontab /etc/cron.d/kartograafr
 
 WORKDIR /usr/local/apps/kartograafr
 
 # Run cron.
-CMD ["cron", "-f"]
-=======
+#CMD ["cron", "-f"]
+#=======
 # The cron entry and config.py setup are done in startup-cron-env.sh.
 # There may be a better way.
 
 # Run setup container and then run cron
 CMD ["/bin/bash","/usr/local/apps/kartograafr/startup-cron-env.sh"]
->>>>>>> 3c7a7c8c
+#>>>>>>> refs/remotes/upstream/master
 
 #end